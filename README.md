--- conflicted
+++ resolved
@@ -1,8 +1,4 @@
-<<<<<<< HEAD
 # OpenXLA, a community-driven and modular open-source compiler (actively migrating from [tensorflow/xla](https://github.com/tensorflow/tensorflow/tree/master/tensorflow/compiler/xla)).
-=======
-# OpenXLA, a community-driven and modular open-source compiler for ML.
->>>>>>> 8b6aaffb
 
 The OpenXLA compiler is a community-driven and modular ML compiler. It will enable
 efficient optimization and deployment of ML models from most major
